pub mod aes;
pub mod key_id_header;
mod signing;
pub mod v3;
pub mod v4;
pub mod v5;

use self::icl_header_v4::V4DocumentHeader;
use icl_header_v4::v4document_header::{
    signature_information::SignatureType, SignatureInformation, SignedPayload,
};
use protobuf::Message;
use std::fmt::{Display, Formatter, Result as DisplayResult};
use thiserror::Error;

include!(concat!(env!("OUT_DIR"), "/mod.rs"));

#[derive(Error, Debug, Clone, PartialEq, Eq, PartialOrd, Ord)]
pub enum Error {
    /// EDOCs have a minimum size (at least the size of the pre-header)
    EdocTooShort(usize),
    /// Header could not be parsed as proto
    HeaderParseErr(String),
    /// EDOC version is not supported
    InvalidVersion(u8),
    /// 'IRON' as bytes
    NoIronCoreMagic,
    /// specified length of header is larger than the remaining data (proto header + payload)
    SpecifiedLengthTooLong(u32),
    /// Error occurred when serializing the header as proto
    ProtoSerializationErr(String),
    /// Serialized header is longer than allowed. Value is actual length in bytes.
    HeaderLengthOverflow(u64),
    /// Encryption of the edoc failed.
    EncryptError(String),
    /// Decryption of the edoc failed.
    DecryptError(String),
    // The next errors have to do with the key_id_header
    /// EdekType was not recognized
    EdekTypeError(String),
    /// PayloadType was not recognized
    PayloadTypeError(String),
    /// key_id_header to short
    KeyIdHeaderTooShort(usize),
    /// key_id_header malformed
    KeyIdHeaderMalformed(String),
}

impl Display for Error {
    fn fmt(&self, f: &mut Formatter) -> DisplayResult {
        match self {
            Error::EdocTooShort(x) => write!(f, "EdocTooShort({x})"),
            Error::HeaderParseErr(x) => write!(f, "HeaderParseErr({x})"),
            Error::InvalidVersion(x) => write!(f, "InvalidVersion({x})"),
            Error::NoIronCoreMagic => write!(f, "NoIronCoreMagic"),
            Error::SpecifiedLengthTooLong(x) => write!(f, "SpecifiedLengthTooLong({x})"),
            Error::ProtoSerializationErr(x) => write!(f, "ProtoSerializationErr({x})"),
            Error::HeaderLengthOverflow(x) => write!(f, "HeaderLengthOverflow({x})"),
            Error::EncryptError(x) => write!(f, "EncryptError({x})"),
            Error::DecryptError(x) => write!(f, "DecryptError({x})"),
            Error::KeyIdHeaderTooShort(x) => write!(f, "KeyIdHeaderTooShort({x})"),
            Error::EdekTypeError(x) => write!(f, "EdekTypeError({x})"),
            Error::PayloadTypeError(x) => write!(f, "PayloadTypeError({x})"),
            Error::KeyIdHeaderMalformed(x) => write!(f, "KeyIdHeaderMalformed({x})"),
        }
    }
}

<<<<<<< HEAD
/// Creates a signed proto wrapper with a single edek wrapper in it using the signing key to do the signing.
pub fn create_signed_proto(
    edek_wrapper: icl_header_v4::v4document_header::EdekWrapper,
=======
/// These bytes are an attached payload, which means IV + CIPHERTEXT.
#[derive(Debug, Clone, PartialEq, Eq)]
pub struct AttachedEncryptedPayload(pub Bytes);

impl Default for AttachedEncryptedPayload {
    fn default() -> AttachedEncryptedPayload {
        AttachedEncryptedPayload([].as_ref().into())
    }
}

impl From<Bytes> for AttachedEncryptedPayload {
    fn from(b: Bytes) -> Self {
        AttachedEncryptedPayload(b)
    }
}

impl From<Vec<u8>> for AttachedEncryptedPayload {
    fn from(v: Vec<u8>) -> Self {
        AttachedEncryptedPayload(v.into())
    }
}

impl From<AttachedEncryptedPayload> for Bytes {
    fn from(p: AttachedEncryptedPayload) -> Self {
        p.0
    }
}

/// These are detached encrypted bytes, which means they have a `0IRON` + IV + CIPHERTEXT.
#[derive(Debug, Clone, PartialEq, Eq)]
pub struct EncryptedPayload(pub Bytes);

impl Default for EncryptedPayload {
    fn default() -> EncryptedPayload {
        EncryptedPayload([].as_ref().into())
    }
}

impl From<Bytes> for EncryptedPayload {
    fn from(b: Bytes) -> Self {
        EncryptedPayload(b)
    }
}

impl From<Vec<u8>> for EncryptedPayload {
    fn from(v: Vec<u8>) -> Self {
        EncryptedPayload(v.into())
    }
}

impl From<EncryptedPayload> for Bytes {
    fn from(p: EncryptedPayload) -> Self {
        p.0
    }
}

fn get_v4_header_and_payload(mut b: Bytes) -> Result<(Bytes, AttachedEncryptedPayload), Error> {
    let initial_len = b.len();
    if initial_len >= PRE_HEADER_LEN {
        let first_byte = b.get_u8();
        if first_byte == V4 {
            //Check to see if the next 4 bytes are the IRON ascii chars
            let maybe_magic = b.split_to(MAGIC.len());
            Some(maybe_magic)
                .filter(|bytes| *bytes == MAGIC[..])
                .ok_or(Error::NoIronCoreMagic)?;
            //The following 2 bytes should be a u16 (big endian). This is the size of the PB header
            let header_size = b.get_u16().into();
            if b.len() >= header_size {
                //Break off the bytes after `header_size` and leave the header in `b`.
                let rest = b.split_off(header_size);
                Ok((b, AttachedEncryptedPayload(rest)))
            } else {
                Err(Error::SpecifiedLengthTooLong(header_size as u32))
            }
        } else {
            Err(Error::InvalidVersion(first_byte))
        }
    } else {
        Err(Error::EdocTooShort(initial_len))
    }
}

pub fn create_signed_header(
    edek_wrappers: Vec<icl_header_v4::v4document_header::EdekWrapper>,
>>>>>>> d9f36699
    signing_key: aes::EncryptionKey,
) -> V4DocumentHeader {
    let signed_payload = icl_header_v4::v4document_header::SignedPayload {
        edeks: edek_wrappers,
        ..Default::default()
    };
    let signature_info = sign_header(signing_key, &signed_payload);
    icl_header_v4::V4DocumentHeader {
        signed_payload: Some(signed_payload).into(),
        signature_info: Some(signature_info).into(),
        ..Default::default()
    }
}

/// Sign the payload using the key.
pub fn sign_header(
    key: aes::EncryptionKey,
    header_payload: &SignedPayload,
) -> SignatureInformation {
    //This unwrap can't actually ever happen because they create the coded stream with exactly the computed size before
    //serializing.
    let bytes = header_payload
        .write_to_bytes()
        .expect("Writing proto to bytes failed.");
    let signature = signing::sign_hs256(key.0, &bytes);

    SignatureInformation {
        signature: signature.0.to_vec().into(),
        signature_type: SignatureType::HS256.into(),
        ..Default::default()
    }
}

/// Verify the signature inside the
pub fn verify_signature(key: aes::EncryptionKey, header: &V4DocumentHeader) -> bool {
    match header.signature_info.signature_type.enum_value() {
        Ok(SignatureType::NONE) => true,
        Ok(SignatureType::HS256) => {
            if let Ok(signature_bytes) = header.signature_info.signature.to_vec().try_into() {
                signing::verify_hs256(
                    key.0,
                    //This unwrap can't actually ever happen because they create the coded stream with exactly the computed size before
                    //serializing.
                    &header
                        .signed_payload
                        .write_to_bytes()
                        .expect("Writing proto to bytes failed."),
                    &signing::Signature(signature_bytes),
                )
            } else {
                false
            }
        }
        _ => false,
    }
}

#[cfg(test)]
mod test {
    use super::*;
    use crate::signing::AES_KEY_LEN;
    use crate::{
        aes::EncryptionKey,
        icl_header_v4::v4document_header::{
            edek_wrapper::{Aes256GcmEncryptedDek, Edek},
            EdekWrapper,
        },
    };

    #[test]
    fn sign_verify_roundtrip() {
        let dek = EncryptionKey([100u8; AES_KEY_LEN]);
        let aes_edek = Aes256GcmEncryptedDek {
            ciphertext: [42u8; 1024].as_ref().into(),
            ..Default::default()
        };

        let edek_wrapper = EdekWrapper {
            edek: Some(Edek::Aes256GcmEdek(aes_edek)),
            ..Default::default()
        };

        let signed_payload = SignedPayload {
            edeks: vec![edek_wrapper],
            ..Default::default()
        };

        let mut header = V4DocumentHeader {
            signed_payload: Some(signed_payload).into(),
            ..Default::default()
        };

        let sign_result = sign_header(dek, &header.signed_payload);

        header.signature_info = Some(sign_result).into();
        assert!(verify_signature(dek, &header));
    }

    #[test]
    fn verify_known_good_sig_in_v4_header() {
        let dek = EncryptionKey([100u8; AES_KEY_LEN]);
        let bytes = hex_literal::hex!("0a240a2082e7f2abc390635636f59ea51f7736846d9b1e799f4e9b63733679a417a2c5cf10011289081286081a83081280082a2a2a2a2a2a2a2a2a2a2a2a2a2a2a2a2a2a2a2a2a2a2a2a2a2a2a2a2a2a2a2a2a2a2a2a2a2a2a2a2a2a2a2a2a2a2a2a2a2a2a2a2a2a2a2a2a2a2a2a2a2a2a2a2a2a2a2a2a2a2a2a2a2a2a2a2a2a2a2a2a2a2a2a2a2a2a2a2a2a2a2a2a2a2a2a2a2a2a2a2a2a2a2a2a2a2a2a2a2a2a2a2a2a2a2a2a2a2a2a2a2a2a2a2a2a2a2a2a2a2a2a2a2a2a2a2a2a2a2a2a2a2a2a2a2a2a2a2a2a2a2a2a2a2a2a2a2a2a2a2a2a2a2a2a2a2a2a2a2a2a2a2a2a2a2a2a2a2a2a2a2a2a2a2a2a2a2a2a2a2a2a2a2a2a2a2a2a2a2a2a2a2a2a2a2a2a2a2a2a2a2a2a2a2a2a2a2a2a2a2a2a2a2a2a2a2a2a2a2a2a2a2a2a2a2a2a2a2a2a2a2a2a2a2a2a2a2a2a2a2a2a2a2a2a2a2a2a2a2a2a2a2a2a2a2a2a2a2a2a2a2a2a2a2a2a2a2a2a2a2a2a2a2a2a2a2a2a2a2a2a2a2a2a2a2a2a2a2a2a2a2a2a2a2a2a2a2a2a2a2a2a2a2a2a2a2a2a2a2a2a2a2a2a2a2a2a2a2a2a2a2a2a2a2a2a2a2a2a2a2a2a2a2a2a2a2a2a2a2a2a2a2a2a2a2a2a2a2a2a2a2a2a2a2a2a2a2a2a2a2a2a2a2a2a2a2a2a2a2a2a2a2a2a2a2a2a2a2a2a2a2a2a2a2a2a2a2a2a2a2a2a2a2a2a2a2a2a2a2a2a2a2a2a2a2a2a2a2a2a2a2a2a2a2a2a2a2a2a2a2a2a2a2a2a2a2a2a2a2a2a2a2a2a2a2a2a2a2a2a2a2a2a2a2a2a2a2a2a2a2a2a2a2a2a2a2a2a2a2a2a2a2a2a2a2a2a2a2a2a2a2a2a2a2a2a2a2a2a2a2a2a2a2a2a2a2a2a2a2a2a2a2a2a2a2a2a2a2a2a2a2a2a2a2a2a2a2a2a2a2a2a2a2a2a2a2a2a2a2a2a2a2a2a2a2a2a2a2a2a2a2a2a2a2a2a2a2a2a2a2a2a2a2a2a2a2a2a2a2a2a2a2a2a2a2a2a2a2a2a2a2a2a2a2a2a2a2a2a2a2a2a2a2a2a2a2a2a2a2a2a2a2a2a2a2a2a2a2a2a2a2a2a2a2a2a2a2a2a2a2a2a2a2a2a2a2a2a2a2a2a2a2a2a2a2a2a2a2a2a2a2a2a2a2a2a2a2a2a2a2a2a2a2a2a2a2a2a2a2a2a2a2a2a2a2a2a2a2a2a2a2a2a2a2a2a2a2a2a2a2a2a2a2a2a2a2a2a2a2a2a2a2a2a2a2a2a2a2a2a2a2a2a2a2a2a2a2a2a2a2a2a2a2a2a2a2a2a2a2a2a2a2a2a2a2a2a2a2a2a2a2a2a2a2a2a2a2a2a2a2a2a2a2a2a2a2a2a2a2a2a2a2a2a2a2a2a2a2a2a2a2a2a2a2a2a2a2a2a2a2a2a2a2a2a2a2a2a2a2a2a2a2a2a2a2a2a2a2a2a2a2a2a2a2a2a2a2a2a2a2a2a2a2a2a2a2a2a2a2a2a2a2a2a2a2a2a2a2a2a2a2a2a2a2a2a2a2a2a2a2a2a2a2a2a2a2a2a2a2a2a2a2a2a2a2a2a2a2a2a2a2a2a2a2a2a2a2a2a2a2a2a2a2a2a2a2a2a2a2a2a2a2a2a2a2a2a2a2a2a2a2a2a2a2a2a2a2a2a2a2a2a2a2a2a2a2a2a2a2a2a2a2a2a2a2a2a2a2a2a2a2a2a2a2a2a2a2a2a2a2a2a2a2a2a2a2a2a2a2a2a2a2a2a2a2a2a2a2a2a2a2a2a2a2a2a2a2a2a2a2a2a2a2a2a2a2a2a2a2a2a2a2a2a2a2a2a2a2a2a2a2a2a2a2a2a2a2a2a2a2a2a2a2a2a2a2a2a2a2a2a2a2a2a2a2a2a2a2a2a2a2a2a2a2a2a2a2a2a2a2a2a2a2a2a2a2a2a2a2a2a2a2a2a2a2a2a2a2a2a2a2a2a2a");
        let header = Message::parse_from_bytes(&bytes).unwrap();
        assert!(verify_signature(dek, &header))
    }
}<|MERGE_RESOLUTION|>--- conflicted
+++ resolved
@@ -66,97 +66,9 @@
     }
 }
 
-<<<<<<< HEAD
 /// Creates a signed proto wrapper with a single edek wrapper in it using the signing key to do the signing.
 pub fn create_signed_proto(
-    edek_wrapper: icl_header_v4::v4document_header::EdekWrapper,
-=======
-/// These bytes are an attached payload, which means IV + CIPHERTEXT.
-#[derive(Debug, Clone, PartialEq, Eq)]
-pub struct AttachedEncryptedPayload(pub Bytes);
-
-impl Default for AttachedEncryptedPayload {
-    fn default() -> AttachedEncryptedPayload {
-        AttachedEncryptedPayload([].as_ref().into())
-    }
-}
-
-impl From<Bytes> for AttachedEncryptedPayload {
-    fn from(b: Bytes) -> Self {
-        AttachedEncryptedPayload(b)
-    }
-}
-
-impl From<Vec<u8>> for AttachedEncryptedPayload {
-    fn from(v: Vec<u8>) -> Self {
-        AttachedEncryptedPayload(v.into())
-    }
-}
-
-impl From<AttachedEncryptedPayload> for Bytes {
-    fn from(p: AttachedEncryptedPayload) -> Self {
-        p.0
-    }
-}
-
-/// These are detached encrypted bytes, which means they have a `0IRON` + IV + CIPHERTEXT.
-#[derive(Debug, Clone, PartialEq, Eq)]
-pub struct EncryptedPayload(pub Bytes);
-
-impl Default for EncryptedPayload {
-    fn default() -> EncryptedPayload {
-        EncryptedPayload([].as_ref().into())
-    }
-}
-
-impl From<Bytes> for EncryptedPayload {
-    fn from(b: Bytes) -> Self {
-        EncryptedPayload(b)
-    }
-}
-
-impl From<Vec<u8>> for EncryptedPayload {
-    fn from(v: Vec<u8>) -> Self {
-        EncryptedPayload(v.into())
-    }
-}
-
-impl From<EncryptedPayload> for Bytes {
-    fn from(p: EncryptedPayload) -> Self {
-        p.0
-    }
-}
-
-fn get_v4_header_and_payload(mut b: Bytes) -> Result<(Bytes, AttachedEncryptedPayload), Error> {
-    let initial_len = b.len();
-    if initial_len >= PRE_HEADER_LEN {
-        let first_byte = b.get_u8();
-        if first_byte == V4 {
-            //Check to see if the next 4 bytes are the IRON ascii chars
-            let maybe_magic = b.split_to(MAGIC.len());
-            Some(maybe_magic)
-                .filter(|bytes| *bytes == MAGIC[..])
-                .ok_or(Error::NoIronCoreMagic)?;
-            //The following 2 bytes should be a u16 (big endian). This is the size of the PB header
-            let header_size = b.get_u16().into();
-            if b.len() >= header_size {
-                //Break off the bytes after `header_size` and leave the header in `b`.
-                let rest = b.split_off(header_size);
-                Ok((b, AttachedEncryptedPayload(rest)))
-            } else {
-                Err(Error::SpecifiedLengthTooLong(header_size as u32))
-            }
-        } else {
-            Err(Error::InvalidVersion(first_byte))
-        }
-    } else {
-        Err(Error::EdocTooShort(initial_len))
-    }
-}
-
-pub fn create_signed_header(
     edek_wrappers: Vec<icl_header_v4::v4document_header::EdekWrapper>,
->>>>>>> d9f36699
     signing_key: aes::EncryptionKey,
 ) -> V4DocumentHeader {
     let signed_payload = icl_header_v4::v4document_header::SignedPayload {
